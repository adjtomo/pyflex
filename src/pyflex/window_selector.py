#!/usr/bin/env python
# -*- coding: utf-8 -*-
"""
Class managing the actual window selection process.

:copyright:
    Lion Krischer (krischer@geophysik.uni-muenchen.de), 2014
:license:
    GNU General Public License, Version 3
    (http://www.gnu.org/copyleft/gpl.html)
"""
from __future__ import (absolute_import, division, print_function,
                        unicode_literals)
from future.builtins import *  # NOQA
from future import standard_library

import copy
import json
import numpy as np
import obspy
import obspy.station
from obspy.core.util import geodetics
from obspy.signal.filter import envelope
from obspy.taup import getTravelTimes
import os
import warnings

from . import PyflexError, PyflexWarning, utils, logger, Event, Station
from .stalta import sta_lta
from .window import Window
from .interval_scheduling import schedule_weighted_intervals

with standard_library.hooks():
    import itertools


class WindowSelector(object):
    """
    Low level window selector internally used by Pyflex.
    """
    def __init__(self, observed, synthetic, config, event=None, station=None):
        """
        :param observed: The preprocessed, observed waveform.
        :type observed: :class:`~obspy.core.trace.Trace` or single component
            :class:`~obspy.core.stream.Stream`
        :param synthetic: The preprocessed, synthetic waveform.
        :type synthetic: :class:`~obspy.core.trace.Trace` or single component
            :class:`~obspy.core.stream.Stream`
        :param config: Configuration object.
        :type config: :class:`~.config.Config`
        :param event: The event information. Either a Pyflex Event object,
            or an ObsPy Catalog or Event object. If not given this information
            will be extracted from the data traces if either originates from a
            SAC file.
        :type event: A Pyflex :class:`~pyflex.Event` object,  an ObsPy
            :class:`~obspy.core.event.Catalog` object, or an ObsPy
            :class:`~obspy.core.event.Event` object
        :param station: The station information. Either a Pyflex Station
            object, or an ObsPy Inventory. If not given this information
            will be extracted from the data traces if either originates from
            a SAC file.
        :type station: A Pyflex :class:`~pyflex.Station` object or an ObsPy
            :class:`~obspy.station.inventory.Inventory` object
        """
        self.observed = observed
        self.synthetic = synthetic
        self._sanity_checks()

        self.event = event
        self.station = station
        self._parse_event_and_station()

        # Copy to not modify the original data.
        self.observed = self.observed.copy()
        self.synthetic = self.synthetic.copy()
        self.observed.data = np.ascontiguousarray(self.observed.data)
        self.synthetic.data = np.ascontiguousarray(self.synthetic.data)

        self.config = copy.deepcopy(config)
        self.config._convert_to_array(npts=self.observed.stats.npts)

        self.ttimes = []
        self.windows = []

        self.selection_timebox = \
            np.array([0, self.observed.stats.delta * self.observed.stats.npts])

    def load(self, filename):
        """
        Load windows from a JSON file and attach them to the current window
        selector object.

        :param filename: The filename or file-like object to load.
        :type filename: str or file-like object
        """
        if hasattr(filename, "read"):
            obj = json.load(filename)
        else:
            if os.path.exists(filename):
                with open(filename, "r") as fh:
                    obj = json.load(fh)
            else:
                obj = json.loads(filename)

        if "windows" not in obj:
            raise ValueError("Not a valid Windows JSON file.")

        windows = obj["windows"]
        window_objects = []

        for win in windows:
            win_obj = Window._load_from_json_content(win)

            # Perform a number of checks.
            if win_obj.channel_id != self.observed.id:
                raise PyflexError(
                    "The window has channel id '%s' whereas the observed "
                    "data has channel id '%s'." % (
                        win_obj.channel_id, self.observed.id))

            if abs(win_obj.dt - self.observed.stats.delta) / \
                    self.observed.stats.delta >= 0.001:
                raise PyflexError(
                    "The sample interval specified in the window is %g whereas"
                    " the sample interval in the observed data is %g." % (
                        win_obj.delta, self.observed_stats.delta))

            if abs(win_obj.time_of_first_sample -
                    self.observed.stats.starttime) > \
                    0.5 * self.observed.stats.delta:
                raise PyflexError(
                    "The window expects the data to start with at %s whereas "
                    "the observed data starts at %s." % (
                        win.time_of_first_sample,
                        self.observed.stats.starttime))
            # Collect in temporary list and not directly attach to not
            # modify the window object in case a later window raises an
            # exception. Either all or nothing.
            window_objects.append(win_obj)
        self.windows.extend(window_objects)
        # Recalculate window criteria.
        for win in self.windows:
            win._calc_criteria(self.observed.data, self.synthetic.data)

    def write(self, filename):
        """
        Write windows to the specified filename or file like object.

        Will be written as a custom JSON file.

        :param filename: Name or object to write to.
        :type filename: str or file-like object
        """
        windows = [_i._get_json_content() for _i in self.windows]

        info = {"windows": windows}

        class WindowEncoder(json.JSONEncoder):
            def default(self, obj):
                if isinstance(obj, obspy.UTCDateTime):
                    return str(obj)
                # Numpy objects also require explicit handling.
                elif isinstance(obj, np.int64):
                    return int(obj)
                elif isinstance(obj, np.int32):
                    return int(obj)
                elif isinstance(obj, np.float64):
                    return float(obj)
                elif isinstance(obj, np.float32):
                    return float(obj)
                # Let the base class default method raise the TypeError
                return json.JSONEncoder.default(self, obj)

        if not hasattr(filename, "write"):
            with open(filename, "wb") as fh:
                j = json.dumps(
                    info, cls=WindowEncoder, sort_keys=True, indent=4,
                    separators=(',', ': '))
                try:
                    fh.write(j)
                except TypeError:
                    fh.write(j.encode())
        else:
            j = json.dumps(
                info, cls=WindowEncoder, sort_keys=True, indent=4,
                separators=(',', ': '))
            try:
                filename.write(j)
            except TypeError:
                filename.write(j.encode())

    def write_text(self, filename):
        """
        Write plain text file for the window output
        """
        with open(filename, 'w') as f:
            f.write("%s\n" % self.observed.id)
            f.write("%s\n" % self.synthetic.id)
            f.write("%d\n" % len(self.windows))
            for win in self.windows:
                f.write("%10.2f %10.2f\n" % (win.relative_starttime,
                                             win.relative_endtime))

    def _parse_event_and_station(self):
        """
        Parse the event and station information.
        """
        # Parse the event.
        if self.event and not isinstance(self.event, Event):
            # It might be an ObsPy event catalog.
            if isinstance(self.event, obspy.core.event.Catalog):
                if len(self.event) != 1:
                    raise PyflexError("The event catalog must contain "
                                      "exactly one event.")
                self.event = self.event[0]
            # It might be an ObsPy event object.
            if isinstance(self.event, obspy.core.event.Event):
                if not self.event.origins:
                    raise PyflexError("Event does not contain an origin.")
                origin = self.event.preferred_origin() or self.event.origins[0]
                self.event = Event(latitude=float(origin.latitude),
                                   longitude=float(origin.longitude),
                                   depth_in_m=float(origin.depth),
                                   origin_time=origin.time)
            else:
                raise PyflexError("Could not parse the event. Unknown type.")

        # Parse the station information if it is an obspy inventory object.
        if isinstance(self.station, obspy.station.Inventory):
            net = self.observed.stats.network
            sta = self.observed.stats.station
            # Workaround for ObsPy 0.9.2 Newer version have a get
            # coordinates method...
            for network in self.station:
                if network.code == net:
                    break
            else:
                raise PyflexError("Could not find the network of the "
                                  "observed data in the inventory object.")
            for station in network:
                if station.code == sta:
                    break
            else:
                raise PyflexError("Could not find the station of the "
                                  "observed data in the inventory object.")
            self.station = Station(latitude=float(station.latitude),
                                   longitude=float(station.longitude))

        # Last resort, if either is not set, and the observed or synthetics
        # are sac files, get the information from there.
        if not self.station or not self.event:
            if hasattr(self.synthetic.stats, "sac"):
                tr = self.synthetic
                ftype = "synthetic"
            elif hasattr(self.observed.stats, "sac"):
                tr = self.observed
                ftype = "observed"
            else:
                return
            sac = tr.stats.sac
            values = (sac.evla, sac.evlo, sac.evdp, sac.stla, sac.stlo, sac.b)
            # Invalid value in sac.
            if -12345.0 in values:
                return
            if not self.station:
                self.station = Station(latitude=values[3], longitude=values[4])
                logger.info("Extracted station information from %s SAC file."
                            % ftype)
            if not self.event:
                self.event = Event(
                    latitude=values[0], longitude=values[1],
                    depth_in_m=values[2] * 1000.0,
                    origin_time=tr.stats.starttime - values[5])
                logger.info("Extracted event information from %s SAC file." %
                            ftype)

    def calculate_preliminiaries(self):
        """
        Calculates the envelope, STA/LTA and the finds the local extrema.
        """
        logger.info("Calculating envelope of synthetics.")
        self.synthetic_envelope = envelope(self.synthetic.data)
        logger.info("Calculating STA/LTA.")
        self.stalta = sta_lta(self.synthetic_envelope,
                              self.observed.stats.delta,
                              self.config.min_period)
        self.peaks, self.troughs = utils.find_local_extrema(self.stalta)

        if not len(self.peaks) and len(self.troughs):
            return

        if self.ttimes:
            offset = self.event.origin_time - self.observed.stats.starttime
            min_time = self.ttimes[0]["time"] - \
                self.config.max_time_before_first_arrival + offset
            min_idx = int(min_time / self.observed.stats.delta)

            dist_in_km = geodetics.calcVincentyInverse(
                self.station.latitude, self.station.longitude,
                self.event.latitude, self.event.longitude)[0] / 1000.0
            max_time = dist_in_km / self.config.min_surface_wave_velocity + \
                offset + self.config.max_period
            max_idx = int(max_time / self.observed.stats.delta)

            # Reject all peaks and troughs before the minimal allowed start
            # time and after the maximum allowed end time.
            first_trough, last_trough = self.troughs[0], self.troughs[-1]
            self.troughs = self.troughs[(self.troughs >= min_idx) &
                                        (self.troughs <= max_idx)]

            # If troughs have been removed, readd them add the boundaries.
            if len(self.troughs):
                if first_trough != self.troughs[0]:
                    self.troughs = np.concatenate([
                        np.array([min_idx], dtype=self.troughs.dtype),
                        self.troughs])
                if last_trough != self.troughs[-1]:
                    self.troughs = np.concatenate([
                        self.troughs,
                        np.array([max_idx], dtype=self.troughs.dtype)])
            # Make sure peaks are inside the troughs!
            min_trough, max_trough = self.troughs[0], self.troughs[-1]
            self.peaks = self.peaks[(self.peaks > min_trough) &
                                    (self.peaks < max_trough)]

    def __print_remaining_windows(self):
        logger.debug("Remaining windows: %d" % (len(self.windows)))
        logger.debug("idx:    left(s)  center(s)   right(s)")
        for idx, win in enumerate(self.windows):
            left = win.relative_starttime
            right = win.relative_endtime
            center = win.relative_centertime
            logger.debug("%3d: %10.2f %10.2f %10.2f"
                         % (idx+1, left, center, right))

    def select_windows(self):
        """
        Launch the window selection.
        """
        # Fill self.ttimes.
        if self.event and self.station:
            self.calculate_ttimes()

        self.calculate_preliminiaries()

        self.determine_signal_and_noise_indices()
        if self.config.check_global_data_quality:
            if not self.check_data_quality():
                return []

        # Perform all window selection steps.
        self.initial_window_selection()
        # Reject windows based on traveltime if event and station
        # information is given. This will also fill self.ttimes.
        if self.event and self.station:
            self.reject_on_selection_mode()
        else:
            msg = "No rejection based on traveltime possible. Event and/or " \
                  "station information is not available."
            logger.warning(msg)
            warnings.warn(msg, PyflexWarning)

        self.reject_windows_based_on_minimum_length()
        self.reject_on_minima_water_level()
        self.reject_on_prominence_of_central_peak()
        self.reject_on_phase_separation()
        self.__print_remaining_windows()
        self.curtail_length_of_windows()
        self.__print_remaining_windows()
        self.remove_duplicates()
        # Call once again as curtailing might change the length of some
        # windows. Very cheap so can easily be called more than once.
        self.reject_windows_based_on_minimum_length()
        self.reject_based_on_signal_to_noise_ratio()
        self.reject_based_on_data_fit_criteria()
        self.__print_remaining_windows()

        if self.config.resolution_strategy == "interval_scheduling":
            self.schedule_weighted_intervals()
        elif self.config.resolution_strategy == "merge":
            self.merge_windows()
        else:
            raise NotImplementedError
        self.__print_remaining_windows()

        if self.ttimes:
            self.attach_phase_arrivals_to_windows()

        return self.windows

    def attach_phase_arrivals_to_windows(self):
        """
        Attaches the theoretical phase arrivals to the windows.
        """
        offset = self.event.origin_time - self.observed.stats.starttime
        for win in self.windows:
            left = win.relative_starttime - offset
            right = win.relative_endtime - offset
            win.phase_arrivals = [
                _i for _i in self.ttimes if left <= _i["time"] <= right]

    def merge_windows(self):
        """
        Merge overlapping windows. Will also recalculate the data fit criteria.
        """
        # Sort by starttime.
        self.windows = sorted(self.windows, key=lambda x: x.left)
        windows = [self.windows.pop(0)]
        for right_win in self.windows:
            left_win = windows[-1]
            if (left_win.right + 1) < right_win.left:
                windows.append(right_win)
                continue
            left_win.right = right_win.right
        self.windows = windows

        for win in self.windows:
            # Recenter windows
            win.center = int(win.left + (win.right - win.left) / 2.0)
            # Recalculate criteria.
            win._calc_criteria(self.observed.data, self.synthetic.data)
        logger.info("Merging windows resulted in %i windows." %
                    len(self.windows))

    def determine_signal_and_noise_indices(self):
        """
        Calculate the time range of the noise and the signal respectively if
        not yet specified by the user.
        """
        if self.config.noise_end_index is None:
            if not self.ttimes:
                logger.warning("Cannot calculate the end of the noise as "
                               "event and/or station information is not given "
                               "and thus the theoretical arrival times cannot "
                               "be calculated")
                return
            else:
                self.config.noise_end_index = \
                    int(self.ttimes[0]["time"] - 2.*self.config.min_period)
        if self.config.signal_start_index is None:
            self.config.signal_start_index = self.config.noise_end_index

        self.config._convert_negative_index(npts=self.observed.stats.npts)

        dt = self.observed.stats.delta
        logger.info("Noise region [%ds, %ds]; signal region [%ds, %ds]" % (
                    self.config.noise_start_index*dt,
                    self.config.noise_end_index*dt,
                    self.config.signal_start_index*dt,
                    self.config.signal_end_index*dt))

    def reject_based_on_signal_to_noise_ratio(self):
        """
        Rejects windows based on their signal to noise amplitude ratio.
        """
        if self.config.noise_end_index is None:
            logger.warning("Cannot reject windows based on their signal to "
                           "noise ratio. Please give station and event "
                           "information or information about the temporal "
                           "range of the noise.")
            return

        noise = self.observed.data[self.config.noise_start_index:
                                   self.config.noise_end_index]
        noise_amp = np.abs(noise).max()
        noise_energy = np.sum(noise ** 2) / len(noise)

        def filter_window_noise_amplitude(win):
            win_signal = self.observed.data[win.left: win.right]
            win_noise_amp = np.abs(win_signal).max() / noise_amp
            if win_noise_amp < self.config.s2n_limit_amplitude[win.center]:
                return False
            return True

        def filter_window_noise_energy(win):
            data = self.observed.data[win.left: win.right]
            win_energy = np.sum(data ** 2) / len(data)
            win_noise_amp = win_energy / noise_energy
            if win_noise_amp < self.config.s2n_limit_energy[win.center]:
                left = win.relative_starttime
                right = win.relative_endtime
                logger.debug("Win rejected due to S2N ratio(Amp):"
                             "%3.1f %5.1f %5.1f"
                             % (win_noise_amp, left, right))
                return False
            return True

        window_snr_type = self.config.window_signal_to_noise_type
        if window_snr_type == "amplitude":
            self.windows = list(filter(filter_window_noise_amplitude,
                                       self.windows))

        elif window_snr_type == "energy":
            self.windows = list(filter(filter_window_noise_energy,
                                       self.windows))

        elif window_snr_type == "amplitude_and_energy":
            self.windows = list(filter(filter_window_noise_amplitude,
                                       self.windows))
            self.windows = list(filter(filter_window_noise_energy,
                                       self.windows))

        else:
            raise NotImplementedError

        logger.info("SN amplitude ratio window rejection retained %i windows" %
                    len(self.windows))

    def check_data_quality(self):
        """
        Checks the data quality by estimating signal to noise ratios.
        """
        if self.config.noise_end_index is None:
            raise PyflexError(
                "Cannot check data quality as the noise end index is not "
                "given and station and/or event information is not "
                "available so the theoretical arrival times cannot be "
                "calculated.")

        noise = self.observed.data[self.config.noise_start_index:
                                   self.config.noise_end_index]
        signal = self.observed.data[self.config.signal_start_index:
                                    self.config.signal_end_index]

        noise_int = np.sum(noise ** 2) / len(noise)
        noise_amp = np.abs(noise).max()
        signal_int = np.sum(signal ** 2) / len(signal)
        signal_amp = np.abs(signal).max()

        # Calculate ratios.
        snr_int = signal_int / noise_int
        snr_amp = signal_amp / noise_amp

        if snr_int < self.config.snr_integrate_base:
            msg = ("Whole waveform rejected as the integrated signal to "
                   "noise ratio (%f) is above the threshold (%f). No window "
                   "will be selected." %
                   (snr_int, self.config.snr_integrate_base))
            logger.warn(msg)
            return False

        if snr_amp < self.config.snr_max_base:
            msg = ("Whole waveform rejected as the signal to noise amplitude "
                   "ratio (%f) is above the threshold (%f). No window will"
                   "be selected." % (
                       snr_amp, self.config.snr_max_base))
            logger.warn(msg)
            return False

        logger.info("Global SNR checks passed. Integrated SNR: %f, Amplitude "
                    "SNR: %f" % (snr_int, snr_amp))
        return True

    def calculate_ttimes(self):
        """
        Calculate theoretical travel times. Only call if station and event
        information is available!
        """
        dist_in_deg = geodetics.locations2degrees(
            self.station.latitude, self.station.longitude,
            self.event.latitude, self.event.longitude)
        tts = getTravelTimes(dist_in_deg, self.event.depth_in_m / 1000.0,
                             model=self.config.earth_model)
        self.ttimes = sorted(tts, key=lambda x: x["time"])
        logger.info("Calculated travel times.")

    def reject_on_selection_mode(self):
        """
        Reject based on select mode. Will reject windows outside of the
        wave category specified. For example, if config.selection_mode
        == "body_only", only body wave windows will be selected.
        """
        dist_in_km = geodetics.calcVincentyInverse(
            self.station.latitude, self.station.longitude, self.event.latitude,
            self.event.longitude)[0] / 1000.0

        offset = self.event.origin_time - self.observed.stats.starttime

        select_mode = self.config.selection_mode
        min_period = self.config.min_period
        first_arrival = self.ttimes[0]["time"]
        if select_mode == "all_wave":
            min_time = first_arrival - 2 * min_period + offset
            max_time = self.observed.stats.endtime \
                - self.observed.stats.starttime
        elif select_mode == "body_and_surface_wave":
            min_time = first_arrival - 2 * min_period + offset
            max_time = dist_in_km / self.config.min_surface_wave_velocity \
                + 2 * min_period + offset
        elif select_mode == "body_wave":
            min_time = first_arrival - 2 * min_period + offset
            max_time = \
                dist_in_km / self.config.max_surface_wave_velocity \
                + 2 * min_period + offset
        elif select_mode == "surface_wave":
            min_time = \
                dist_in_km / self.config.max_surface_wave_velocity \
                - 2 * min_period + offset
            max_time = dist_in_km / self.config.min_surface_wave_velocity \
                + 2 * min_period + offset
        elif select_mode == "mantle_wave":
            min_time = dist_in_km / self.config.max_surface_wave_velocity \
                       + offset
            max_time = self.observed.stats.endtime \
                - self.observed.stats.starttime
        else:
            raise NotImplementedError

        if min_time >= max_time:
            raise ValueError("Selection mode time region incorrect: [%d, %d]"
                             % (min_time, max_time))
        self.selection_timebox = np.array([min_time, max_time])

        logger.debug("Selection mode <%s> -- time region <%d, %d>"
                     % (self.config.selection_mode, min_time, max_time))

        self.windows = [win for win in self.windows
                        if (win.relative_endtime >= min_time) and
                        (win.relative_starttime <= max_time)]

        # reject windows which has overlap with the noise region
        self.windows = [win for win in self.windows
<<<<<<< HEAD
                        if (win.left > self.config.noise_end_index)]
        logger.info("Rejection based on selection mode retained %i windows." %
=======
                        if (win.relative_endtime >= min_time) and
                        (win.relative_starttime <= max_time)]
        logger.info("Rejection based on travel times retained %i windows." %
>>>>>>> b3168622
                    len(self.windows))

    def initial_window_selection(self):
        """
        Find all possible windows. This is equivalent to the setup_M_L_R()
        function in flexwin.
        """
        for peak in self.peaks:
            # only continue if there are available minima on either side
            if peak <= self.troughs[0] or peak >= self.troughs[-1]:
                continue
            # only continue if this maximum is above the water level
            if self.stalta[peak] <= self.config.stalta_waterlevel[peak]:
                continue
            smaller_troughs = self.troughs[self.troughs < peak]
            larger_troughs = self.troughs[self.troughs > peak]

            for left, right in itertools.product(smaller_troughs,
                                                 larger_troughs):
                self.windows.append(Window(
                    left=left, right=right, center=peak,
                    channel_id=self.observed.id,
                    time_of_first_sample=self.synthetic.stats.starttime,
                    dt=self.observed.stats.delta,
                    min_period=self.config.min_period,
                    weight_function=self.config.window_weight_fct))

        logger.info("Initial window selection yielded %i possible windows." %
                    len(self.windows))

    def remove_duplicates(self):
        """
        Filter to remove duplicate windows based on left and right bounds.

        This function will also change the middle to actually be in the
        center of the window. This should result in better results for the
        following stages as lots of thresholds are evaluated at the center
        of a window.
        """
        new_windows = {}
        for window in self.windows:
            tag = (window.left, window.right)
            if tag not in new_windows:
                window.center = \
                    int(window.left + (window.right - window.left) / 2.0)
                new_windows[tag] = window
        self.windows = sorted(new_windows.values(), key=lambda x: x.left)
        logger.info("Removing duplicates retains %i windows." % len(
            self.windows))

    def schedule_weighted_intervals(self):
        """
        Run the weighted interval scheduling.
        """
        self.windows = schedule_weighted_intervals(self.windows)
        logger.info("Weighted interval schedule optimzation retained %i "
                    "windows." % len(self.windows))

    def reject_on_minima_water_level(self):
        """
        Filter function rejecting windows whose internal minima are below the
        water level of the windows peak. This is equivalent to the
        reject_on_water_level() function in flexwin.
        """
        def filter_window_minima(win):
            waterlevel_midpoint = \
                self.config.c_0 * self.config.stalta_waterlevel[win.center]
            internal_minima = win._get_internal_indices(self.troughs)
            return not np.any(self.stalta[internal_minima] <=
                              waterlevel_midpoint)

        self.windows = list(filter(filter_window_minima, self.windows))
        logger.info("Water level rejection retained %i windows" %
                    len(self.windows))

    def reject_on_prominence_of_central_peak(self):
        """
        Equivalent to reject_on_prominence() in the original flexwin code.
        """
        # The fine tuning constant is often set to 0. Nothing to do in this
        # case as all windows will then pass the criteria by definition.
        if not self.config.c_2:
            return self.windows

        def filter_windows_maximum_prominence(win):
            smaller_troughs = self.troughs[self.troughs < win.center]
            larger_troughs = self.troughs[self.troughs > win.center]

            if not len(smaller_troughs) or not len(larger_troughs):
                return False

            left = self.stalta[smaller_troughs[-1]]
            right = self.stalta[larger_troughs[0]]
            center = self.stalta[win.center]
            delta_left = center - left
            delta_right = center - right

            if (delta_left < self.config.c_2 * center) or \
                    (delta_right < self.config.c_2 * center):
                return False
            return True

        self.windows = list(filter(filter_windows_maximum_prominence,
                                   self.windows))
        logger.info("Prominence of central peak rejection retained "
                    "%i windows." % len(self.windows))

    def reject_on_phase_separation(self):
        """
        Reject windows based on phase seperation. Equivalent to
        reject_on_phase_separation() in the original flexwin code.
        """
        def filter_phase_rejection(win):
            # Find the lowest minimum within the window.
            internal_minima = self.troughs[
                (self.troughs >= win.left) & (self.troughs <= win.right)]
            stalta_min = self.stalta[internal_minima].min()
            # find the height of the central maximum above this minimum value
            d_stalta_center = self.stalta[win.center] - stalta_min
            # Find all internal maxima.
            internal_maxima = self.peaks[
                (self.peaks >= win.left) & (self.peaks <= win.right) &
                (self.peaks != win.center)]

            for max_index in internal_maxima:
                # find height of current maximum above lowest minimum
                d_stalta = self.stalta[max_index] - stalta_min
                # find scaled time between current maximum and central maximum
                d_time = abs(win.center - max_index) * \
                    self.observed.stats.delta / self.config.min_period
                # find value of time decay function.
                # The paper has a square root in the numinator of the
                # exponent as well. Not the case here as it is not the case
                # in the original flexwin code.
                if d_time >= self.config.c_3b:
                    f_time = np.exp(-((d_time - self.config.c_3b) /
                                      self.config.c_3b) ** 2)
                else:
                    f_time = 1.0
                # check condition
                if d_stalta > (self.config.c_3a * d_stalta_center * f_time):
                    break
            else:
                return True
            return False

        self.windows = list(filter(
            filter_phase_rejection, self.windows))
        logger.info("Single phase group rejection retained %i windows" %
                    len(self.windows))

    def curtail_length_of_windows(self):
        """
        Curtail the window length. Equivalent to a call to
        curtail_window_length() in the original flexwin code.
        """
        dt = self.observed.stats.delta

        def curtail_window_length(win):
            status = [0, 0]
            time_decay_left = self.config.min_period * self.config.c_4a / dt
            time_decay_right = self.config.min_period * self.config.c_4b / dt
            # Find all internal maxima.
            internal_maxima = self.peaks[
                (self.peaks >= win.left) & (self.peaks <= win.right)]
            i_left = internal_maxima[0]
            i_right = internal_maxima[-1]

            delta_left = i_left - win.left
            delta_right = win.right - i_right

            # check condition
            if delta_left > time_decay_left:
                win.left = int(i_left - time_decay_left)
                status[0] = 1
            if delta_right > time_decay_right:
                win.right = int(i_right + time_decay_right)
                status[1] = 1
            return win, status

        winlist = []
        nleft = 0
        nright = 0
        for win in self.windows:
            new_win, curtail_status = curtail_window_length(win)
            nleft += curtail_status[0]
            nright += curtail_status[1]
            winlist.append(new_win)

        self.windows = winlist
        logger.info(
            "Curtailing is applied on %d on total %d: <%d(left), %d(right)>"
            % (nleft + nright, len(self.windows), nleft, nright))

    def reject_windows_based_on_minimum_length(self):
        """
        Reject windows smaller than the minimal window length.
        """
        def filter_window_length(win):
            win_length = (win.right - win.left) * win.dt
            min_length = self.config.c_1[win.center] * self.config.min_period
            if win_length < min_length:
                return False
            else:
                return True

        self.windows = list(filter(filter_window_length, self.windows))
        logger.info("Rejection based on minimum window length retained %i "
                    "windows." % len(self.windows))

    def reject_based_on_data_fit_criteria(self):
        """
        Rejects windows based on similarity between data and synthetics.
        """
        # First calculate the criteria for all remaining windows.
        for win in self.windows:
            win._calc_criteria(self.observed.data, self.synthetic.data)

        def reject_based_on_criteria(win):
            tshift_min = self.config.tshift_reference - \
                self.config.tshift_acceptance_level[win.center]
            tshift_max = self.config.tshift_reference + \
                self.config.tshift_acceptance_level[win.center]
            dlnA_min = self.config.dlna_reference - \
                self.config.dlna_acceptance_level[win.center]
            dlnA_max = self.config.dlna_reference + \
                self.config.dlna_acceptance_level[win.center]

            if not (tshift_min <= win.cc_shift *
                    self.observed.stats.delta <= tshift_max):
                logger.debug("Window [%.1f - %.1f] rejected due to time "
                             "shift does not satisfy:  %.1f < %.1f < %.1f"
                             % (win.relative_starttime, win.relative_endtime,
                                tshift_min, win.cc_shift, tshift_max))
                return False
            if not (dlnA_min <= win.dlnA <= dlnA_max):
                logger.debug("Window [%.1f - %.1f] rejected due to amplitude"
                             "fit does not satisfy: %.3f < %.3f < %.3f"
                             % (win.relative_starttime, win.relative_endtime,
                                dlnA_min, win.dlnA, dlnA_max))
                return False
            if win.max_cc_value < self.config.cc_acceptance_level[win.center]:
                logger.debug("Window [%.1f - %.1f] rejected due to CC value "
                             "does not satisfy: %.3f < %.3f"
                             % (win.relative_starttime, win.relative_endtime,
                                self.config.cc_acceptance_level[win.center],
                                win.max_cc_value))
                return False
            return True

        self.windows = list(filter(reject_based_on_criteria, self.windows))
        logger.info("Rejection based on data fit criteria retained %i windows."
                    % len(self.windows))

    def _sanity_checks(self):
        """
        Perform a number of basic sanity checks to assure the data is valid
        in a certain sense.

        It checks the types of both, the starttime, sampling rate, number of
        samples, ...
        """
        if not isinstance(self.observed, obspy.Trace):
            # Also accept Stream objects.
            if isinstance(self.observed, obspy.Stream) and \
                    len(self.observed) == 1:
                self.observed = self.observed[0]
            else:
                raise PyflexError(
                    "Observed data must be an ObsPy Trace object.")
        if not isinstance(self.synthetic, obspy.Trace):
            if isinstance(self.synthetic, obspy.Stream) and \
                    len(self.synthetic) == 1:
                self.synthetic = self.synthetic[0]
            else:
                raise PyflexError(
                    "Synthetic data must be an ObsPy Trace object.")

        if self.observed.stats.npts != self.synthetic.stats.npts:
            raise PyflexError("Observed and synthetic data must have the same "
                              "number of samples.")

        sr1 = self.observed.stats.sampling_rate
        sr2 = self.synthetic.stats.sampling_rate

        if abs(sr1 - sr2) / sr1 >= 1E-5:
            raise PyflexError("Observed and synthetic data must have the same "
                              "sampling rate.")

        # Make sure data and synthetics start within half a sample interval.
        if abs(self.observed.stats.starttime -
               self.synthetic.stats.starttime) > self.observed.stats.delta * \
                0.5:
            raise PyflexError("Observed and synthetic data must have the same "
                              "starttime.")

        ptp = sorted([self.observed.data.ptp(), self.synthetic.data.ptp()])
        if ptp[1] / ptp[0] >= 5:
            warnings.warn("The amplitude difference between data and"
                          "synthetic is fairly large.")

        # Also check the components of the data to avoid silly mistakes of
        # users.
        if len(set([self.observed.stats.channel[-1].upper(),
                    self.synthetic.stats.channel[-1].upper()])) != 1:
            warnings.warn("The orientation code of synthetic and observed "
                          "data is not equal.")

    def plot(self, filename=None):
        """
        Plot the current state of the windows.

        :param filename: If given, the plot will be written to this file,
            otherwise the plot will be shown.
        :type filename: str
        """
        # Lazy imports to not import matplotlib all the time.
        import matplotlib.pyplot as plt
        from matplotlib.patches import Rectangle

        # Use an offset to have the seconds since the event as the time axis.
        if self.event:
            offset = self.event.origin_time - self.observed.stats.starttime
        else:
            offset = 0

        plt.figure(figsize=(15, 5))

        plt.axes([0.025, 0.92, 0.95, 0.07])

        times = self.observed.times() - offset

        # Plot theoretical arrivals.
        ax = plt.gca()
        ax.spines['right'].set_color('none')
        ax.spines['left'].set_color('none')
        ax.spines['top'].set_color('none')
        ax.spines['bottom'].set_color('none')
        ax.set_xticks([])
        ax.set_yticks([])
        ax.set_xlim(times[0], times[-1])

        for tt in self.ttimes:
            if tt["phase_name"].lower().startswith("p"):
                color = "#008c28"
            else:
                color = "#950000"
            # Don't need an offset as the time axis corresponds to time
            # since event.
            plt.vlines(tt["time"], plt.ylim()[0], plt.ylim()[1], color=color)

        plt.text(0.01, 0.92, 'Phase Arrivals', horizontalalignment='left',
                 verticalalignment='top', transform=ax.transAxes)

        plt.axes([0.025, 0.51, 0.95, 0.4])
        plt.plot(times, self.observed.data, color="black", label="Observed")
        plt.plot(times, self.synthetic.data, color="red", label="Synthetic")
        plt.xlim(times[0], times[-1])
        plt.legend(prop={'size': 8})

        ax = plt.gca()
        ax.spines['right'].set_color('none')
        ax.spines['left'].set_color('none')
        ax.spines['top'].set_color('none')
        ax.spines['bottom'].set_color('none')
        ax.set_xticks([])
        ax.set_yticks([])

        plt.text(0.01, 0.99, 'Seismograms', horizontalalignment='left',
                 verticalalignment='top', transform=ax.transAxes)

        buf = 0.003 * (plt.xlim()[1] - plt.xlim()[0])
        for win in self.windows:
            l = win.relative_starttime - offset
            r = win.relative_endtime - offset
            re = Rectangle((l, plt.ylim()[0]), r - l,
                           plt.ylim()[1] - plt.ylim()[0], color="blue",
                           alpha=(win.max_cc_value ** 2) * 0.25)
            plt.gca().add_patch(re)
            plt.text(l + buf, plt.ylim()[1],
                     "CC=%.2f\ndT=%.2f\ndA=%.2f" %
                     (win.max_cc_value,
                      win.cc_shift * self.observed.stats.delta,
                      win.dlnA),
                     horizontalalignment="left",
                     verticalalignment="top", rotation="vertical",
                     size="small", multialignment="right")

        # plot the selection_timebox line
        plt.axes([0.025, 0.50, 0.95, 0.01])
        ax = plt.gca()
        ax.spines['right'].set_color('none')
        ax.spines['left'].set_color('none')
        ax.spines['top'].set_color('none')
        ax.spines['bottom'].set_color('none')
        ax.set_xticks([])
        ax.set_yticks([])
        ax.set_xlim(times[0], times[-1])
        plt.plot(self.selection_timebox - offset, [0, 0], 'g-', linewidth=8.0,
                 alpha=0.8)

        plt.axes([0.025, 0.1, 0.95, 0.4])
        plt.plot(times, self.stalta, color="blue")
        plt.plot(times, self.config.stalta_waterlevel, linestyle="dashed",
                 color="blue")
        plt.xlim(times[0], times[-1])
        if self.event:
            plt.xlabel("Time [s] since event")
        else:
            plt.xlabel("Time [s]")

        ax = plt.gca()
        ax.spines['right'].set_color('none')
        ax.spines['left'].set_color('none')
        ax.spines['top'].set_color('none')
        ax.set_yticks([])
        ax.xaxis.set_ticks_position('bottom')

        plt.text(0.01, 0.99, 'STA/LTA', horizontalalignment='left',
                 verticalalignment='top', transform=ax.transAxes)

        # print more information on the figure
        text = "Station id: %s  " % self.observed.id
        plt.text(0.75, 1.00, text, horizontalalignment='left',
                 verticalalignment='top', transform=ax.transAxes,
                 fontsize=10)

        text = "Selection timebox(s): [%6.1f, %6.1f]" \
               % (self.selection_timebox[0] - offset,
                  self.selection_timebox[1] - offset)
        plt.text(0.75, 0.93, text, horizontalalignment='left',
                 verticalalignment='top', transform=ax.transAxes,
                 fontsize=10)

        if self.event:
            text = "Source depth: %.2f km" % (self.event.depth_in_m/1000.)
            plt.text(0.75, 0.86, text, horizontalalignment='left',
                     verticalalignment='top', transform=ax.transAxes,
                     fontsize=10)

        if self.station and self.event:
            dist_in_degree = geodetics.locations2degrees(
                                self.event.latitude, self.event.longitude,
                                self.station.latitude, self.station.longitude)
            text = "Epicenter distance:  %-5.2f$^\circ$   " % dist_in_degree
            plt.text(0.75, 0.79, text, horizontalalignment='left',
                     verticalalignment='top', transform=ax.transAxes,
                     fontsize=10)

        if self.config.noise_end_index is not None:
            noise_start = \
                self.config.noise_start_index * self.observed.stats.delta \
                - offset
            noise_end = \
                self.config.noise_end_index * self.observed.stats.delta \
                - offset
            text = "Noise  Zone(s): [%-6.1f, %6.1f]" % (noise_start, noise_end)
            plt.text(0.75, 0.72, text, horizontalalignment='left',
                     verticalalignment='top', transform=ax.transAxes,
                     fontsize=10)

        if self.config.signal_end_index is not None:
            signal_start = \
                self.config.signal_start_index * self.observed.stats.delta \
                - offset
            signal_end = \
                self.config.signal_end_index * self.observed.stats.delta \
                - offset
            text = "Signal Zone(s): [%-6.1f, %6.1f]" \
                   % (signal_start, signal_end)
            plt.text(0.75, 0.65, text, horizontalalignment='left',
                     verticalalignment='top', transform=ax.transAxes,
                     fontsize=10)

        for win in self.windows:
            l = win.relative_starttime - offset
            r = win.relative_endtime - offset
            re = Rectangle((l, plt.ylim()[0]), r - l,
                           plt.ylim()[1] - plt.ylim()[0], color="blue",
                           alpha=(win.max_cc_value ** 2) * 0.25)
            plt.gca().add_patch(re)

        if filename is None:
            plt.show()
        else:
            plt.savefig(filename)<|MERGE_RESOLUTION|>--- conflicted
+++ resolved
@@ -620,14 +620,9 @@
 
         # reject windows which has overlap with the noise region
         self.windows = [win for win in self.windows
-<<<<<<< HEAD
                         if (win.left > self.config.noise_end_index)]
+
         logger.info("Rejection based on selection mode retained %i windows." %
-=======
-                        if (win.relative_endtime >= min_time) and
-                        (win.relative_starttime <= max_time)]
-        logger.info("Rejection based on travel times retained %i windows." %
->>>>>>> b3168622
                     len(self.windows))
 
     def initial_window_selection(self):
