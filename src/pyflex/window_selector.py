--- conflicted
+++ resolved
@@ -18,12 +18,7 @@
 import json
 import numpy as np
 import obspy
-<<<<<<< HEAD
-from obspy.core.inventory import Inventory
-from obspy import geodetics
-=======
 import obspy.geodetics
->>>>>>> e1a98879
 from obspy.signal.filter import envelope
 from obspy.taup import TauPyModel
 import os
@@ -88,12 +83,9 @@
 
         self.taupy_model = TauPyModel(model=self.config.earth_model)
 
-<<<<<<< HEAD
         self.selection_timebox = \
             np.array([0, self.observed.stats.delta * self.observed.stats.npts])
 
-=======
->>>>>>> e1a98879
     def load(self, filename):
         """
         Load windows from a JSON file and attach them to the current window
@@ -243,11 +235,7 @@
                 raise PyflexError("Could not parse the event. Unknown type.")
 
         # Parse the station information if it is an obspy inventory object.
-<<<<<<< HEAD
-        if isinstance(self.station, Inventory):
-=======
         if isinstance(self.station, obspy.core.inventory.Inventory):
->>>>>>> e1a98879
             net = self.observed.stats.network
             sta = self.observed.stats.station
             # Workaround for ObsPy 0.9.2 Newer version have a get
@@ -310,35 +298,29 @@
         if not len(self.peaks) and len(self.troughs):
             return
 
-<<<<<<< HEAD
     def reject_peaks_and_troughs_not_in_signal_region(self):
         """
         Reject all the peaks and troughs not in the signal regions.
         This will save us huge amount of time by rejecting a large
         number of non-sense peaks and troughs.
         """
-        # make sure window.peak stays in the signal region
-        if self.config.signal_start_index is not None and \
-                self.config.signal_end_index is not None:
+        if self.ttimes:
+            #offset = self.event.origin_time - self.observed.stats.starttime
+            #min_time = self.ttimes[0]["time"] - \
+            #    self.config.max_time_before_first_arrival + offset
+            #min_idx = int(min_time / self.observed.stats.delta)
             min_idx = self.config.signal_start_index
+
+            #dist_in_km = obspy.geodetics.calc_vincenty_inverse(
+            #    self.station.latitude, self.station.longitude,
+            #    self.event.latitude, self.event.longitude)[0] / 1000.0
+            #max_time = dist_in_km / self.config.min_surface_wave_velocity + \
+            #    offset + self.config.max_period
+            #max_idx = int(max_time / self.observed.stats.delta)
             max_idx = self.config.signal_end_index
-=======
-        if self.ttimes:
-            offset = self.event.origin_time - self.observed.stats.starttime
-            min_time = self.ttimes[0]["time"] - \
-                self.config.max_time_before_first_arrival + offset
-            min_idx = int(min_time / self.observed.stats.delta)
-
-            dist_in_km = obspy.geodetics.calc_vincenty_inverse(
-                self.station.latitude, self.station.longitude,
-                self.event.latitude, self.event.longitude)[0] / 1000.0
-            max_time = dist_in_km / self.config.min_surface_wave_velocity + \
-                offset + self.config.max_period
-            max_idx = int(max_time / self.observed.stats.delta)
 
             # Reject all peaks and troughs before the minimal allowed start
             # time and after the maximum allowed end time.
->>>>>>> e1a98879
             first_trough, last_trough = self.troughs[0], self.troughs[-1]
             # Reject all peaks not in the signal region. This kind of
             # rejection will reduce the window counts and spedd up
@@ -494,7 +476,7 @@
         """
         offset = self.event.origin_time - self.observed.stats.starttime
         # signal end index
-        dist_in_km = geodetics.calc_vincenty_inverse(
+        dist_in_km = obspy.geodetics.calc_vincenty_inverse(
              self.station.latitude, self.station.longitude,
              self.event.latitude,
              self.event.longitude)[0] / 1000.0
@@ -650,19 +632,11 @@
         dist_in_deg = obspy.geodetics.locations2degrees(
             self.station.latitude, self.station.longitude,
             self.event.latitude, self.event.longitude)
-<<<<<<< HEAD
-
-        tts = self.taupy_model.get_travel_times(
-            source_depth_in_km=self.event.depth_in_m / 1000.0,
-            distance_in_degree=dist_in_deg)
-        tts = [{"time": _i.time, "name": _i.name} for _i in tts]
-        self.ttimes = sorted(tts, key=lambda x: x["time"])
-=======
+
         tts = self.taupy_model.get_travel_times(
             source_depth_in_km=self.event.depth_in_m / 1000.0,
             distance_in_degree=dist_in_deg)
         self.ttimes = [{"time": _i.time, "name": _i.name} for _i in tts]
->>>>>>> e1a98879
         logger.info("Calculated travel times.")
 
     def reject_on_noise_region(self):
@@ -696,16 +670,12 @@
         == "body_waves", only body wave windows will be selected(after
         first arrival and before surface wave arrival).
         """
-<<<<<<< HEAD
         select_mode = self.config.selection_mode
         if select_mode == "custom":
             # do nothing if "custom"
             return
 
-        dist_in_km = geodetics.calc_vincenty_inverse(
-=======
         dist_in_km = obspy.geodetics.calc_vincenty_inverse(
->>>>>>> e1a98879
             self.station.latitude, self.station.longitude, self.event.latitude,
             self.event.longitude)[0] / 1000.0
 
@@ -1206,7 +1176,7 @@
                      fontsize=10)
 
         if self.station and self.event:
-            dist_in_degree = geodetics.locations2degrees(
+            dist_in_degree = obspy.geodetics.locations2degrees(
                                 self.event.latitude, self.event.longitude,
                                 self.station.latitude, self.station.longitude)
             text = r"Epicenter distance:  {}$^\circ$   ".format(dist_in_degree)
