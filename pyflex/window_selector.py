#!/usr/bin/env python
# -*- coding: utf-8 -*-
"""
Class managing the actual window selection process.

:copyright:
    Lion Krischer (krischer@geophysik.uni-muenchen.de), 2014
    adjTomo Dev Team (adjtomo@gmail.com), 2022
:license:
    GNU General Public License, Version 3
    (http://www.gnu.org/copyleft/gpl.html)
"""
import copy
import itertools
import json
import os
import warnings

import numpy as np
import obspy
import obspy.geodetics
from obspy.signal.filter import envelope
from obspy.taup import TauPyModel

from pyflex import PyflexError, PyflexWarning, utils, logger, Event, Station
from pyflex.stalta import sta_lta
from pyflex.window import Window
from pyflex.interval_scheduling import schedule_weighted_intervals


class WindowSelector(object):
    """
    Low level window selector internally used by Pyflex.
    """
    def __init__(self, observed, synthetic, config, event=None, station=None):
        """
        :param observed: The preprocessed, observed waveform.
        :type observed: :class:`~obspy.core.trace.Trace` or single component
            :class:`~obspy.core.stream.Stream`
        :param synthetic: The preprocessed, synthetic waveform.
        :type synthetic: :class:`~obspy.core.trace.Trace` or single component
            :class:`~obspy.core.stream.Stream`
        :param config: Configuration object.
        :type config: :class:`~.config.Config`
        :param event: The event information. Either a Pyflex Event object,
            or an ObsPy Catalog or Event object. If not given this information
            will be extracted from the data traces if either originates from a
            SAC file.
        :type event: A Pyflex :class:`~pyflex.Event` object,  an ObsPy
            :class:`~obspy.core.event.Catalog` object, or an ObsPy
            :class:`~obspy.core.event.Event` object
        :param station: The station information. Either a Pyflex Station
            object, or an ObsPy Inventory. If not given this information
            will be extracted from the data traces if either originates from
            a SAC file.
        :type station: A Pyflex :class:`~pyflex.Station` object or an ObsPy
            :class:`~obspy.core.inventory.Inventory` object
        """
        self.observed = observed
        self.synthetic = synthetic
        self._sanity_checks()

        self.event = event
        self.station = station
        self._parse_event_and_station()

        # Copy to not modify the original data.
        self.observed = self.observed.copy()
        self.synthetic = self.synthetic.copy()
        self.observed.data = np.ascontiguousarray(self.observed.data)
        self.synthetic.data = np.ascontiguousarray(self.synthetic.data)

        self.config = copy.deepcopy(config)
        self.config._convert_to_array(npts=self.observed.stats.npts)

        self.ttimes = []
        self.windows = []
        self.rejects = {}

        self.taupy_model = TauPyModel(model=self.config.earth_model)

    def load(self, filename):
        """
        Load windows from a JSON file and attach them to the current window
        selector object.

        :param filename: The filename or file-like object to load.
        :type filename: str or file-like object
        """
        if hasattr(filename, "read"):
            obj = json.load(filename)
        else:
            if os.path.exists(filename):
                with open(filename, "r") as fh:
                    obj = json.load(fh)
            else:
                obj = json.loads(filename)

        if "windows" not in obj:
            raise ValueError("Not a valid Windows JSON file.")

        windows = obj["windows"]
        window_objects = []

        for win in windows:
            win_obj = Window._load_from_json_content(win)

            # Perform a number of checks.
            if win_obj.channel_id != self.observed.id:
                raise PyflexError(
                    "The window has channel id '%s' whereas the observed "
                    "data has channel id '%s'." % (
                        win_obj.channel_id, self.observed.id))

            if abs(win_obj.dt - self.observed.stats.delta) / \
                    self.observed.stats.delta >= 0.001:
                raise PyflexError(
                    "The sample interval specified in the window is %g whereas"
                    " the sample interval in the observed data is %g." % (
                        win_obj.delta, self.observed_stats.delta))

            if abs(win_obj.time_of_first_sample -
                    self.observed.stats.starttime) > \
                    0.5 * self.observed.stats.delta:
                raise PyflexError(
                    "The window expects the data to start with at %s whereas "
                    "the observed data starts at %s." % (
                        win.time_of_first_sample,
                        self.observed.stats.starttime))
            # Collect in temporary list and not directly attach to not
            # modify the window object in case a later window raises an
            # exception. Either all or nothing.
            window_objects.append(win_obj)
        self.windows.extend(window_objects)
        # Recalculate window criteria.
        for win in self.windows:
            win._calc_criteria(self.observed.data, self.synthetic.data)

    def write(self, filename):
        """
        Write windows to the specified filename or file like object.

        Will be written as a custom JSON file.

        :param filename: Name or object to write to.
        :type filename: str or file-like object
        """
        windows = [_i._get_json_content() for _i in self.windows]

        info = {"windows": windows}

        class WindowEncoder(json.JSONEncoder):
            def default(self, obj):
                if isinstance(obj, obspy.UTCDateTime):
                    return str(obj)
                # Numpy objects also require explicit handling.
                elif isinstance(obj, np.int64):
                    return int(obj)
                elif isinstance(obj, np.int32):
                    return int(obj)
                elif isinstance(obj, np.float64):
                    return float(obj)
                elif isinstance(obj, np.float32):
                    return float(obj)
                # Let the base class default method raise the TypeError
                return json.JSONEncoder.default(self, obj)

        if not hasattr(filename, "write"):
            with open(filename, "wb") as fh:
                j = json.dumps(
                    info, cls=WindowEncoder, sort_keys=True, indent=4,
                    separators=(',', ': '))
                try:
                    fh.write(j)
                except TypeError:
                    fh.write(j.encode())
        else:
            j = json.dumps(
                info, cls=WindowEncoder, sort_keys=True, indent=4,
                separators=(',', ': '))
            try:
                filename.write(j)
            except TypeError:
                filename.write(j.encode())

    def _parse_event_and_station(self):
        """
        Parse the event and station information.
        """
        # Parse the event.
        if self.event and not isinstance(self.event, Event):
            # It might be an ObsPy event catalog.
            if isinstance(self.event, obspy.core.event.Catalog):
                if len(self.event) != 1:
                    raise PyflexError("The event catalog must contain "
                                      "exactly one event.")
                self.event = self.event[0]
            # It might be an ObsPy event object.
            if isinstance(self.event, obspy.core.event.Event):
                if not self.event.origins:
                    raise PyflexError("Event does not contain an origin.")
                origin = self.event.preferred_origin() or self.event.origins[0]
                self.event = Event(latitude=float(origin.latitude),
                                   longitude=float(origin.longitude),
                                   depth_in_m=float(origin.depth),
                                   origin_time=origin.time)
            else:
                raise PyflexError("Could not parse the event. Unknown type.")

        # Parse the station information if it is an obspy inventory object.
        if isinstance(self.station, obspy.core.inventory.Inventory):
            net = self.observed.stats.network
            sta = self.observed.stats.station
            # Workaround for ObsPy 0.9.2 Newer version have a get
            # coordinates method...
            for network in self.station:
                if network.code == net:
                    break
            else:
                raise PyflexError("Could not find the network of the "
                                  "observed data in the inventory object.")
            for station in network:
                if station.code == sta:
                    break
            else:
                raise PyflexError("Could not find the station of the "
                                  "observed data in the inventory object.")
            self.station = Station(latitude=float(station.latitude),
                                   longitude=float(station.longitude))

        # Last resort, if either is not set, and the observed or synthetics
        # are sac files, get the information from there.
        if not self.station or not self.event:
            if hasattr(self.observed.stats, "sac"):
                tr = self.observed
                ftype = "observed"
            elif hasattr(self.synthetic.stats, "sac"):
                tr = self.synthetic
                ftype = "synthetic"
            else:
                return
            sac = tr.stats.sac
            values = (sac.evla, sac.evlo, sac.evdp, sac.stla, sac.stlo, sac.b)
            # Invalid value in sac.
            if -12345.0 in values:
                return
            if not self.station:
                self.station = Station(latitude=values[3], longitude=values[4])
                logger.info("Extracted station information from %s SAC file."
                            % ftype)
            if not self.event:
                self.event = Event(
                    latitude=values[0], longitude=values[1],
                    depth_in_m=values[2] * 1000.0,
                    origin_time=self.observed.stats.starttime - values[5])
                logger.info("Extracted event information from %s SAC file." %
                            ftype)

    def calculate_preliminiaries(self):
        """
        Calculates the envelope, STA/LTA and the finds the local extrema.
        """
        logger.info("Calculating envelope of synthetics.")
        self.synthetic_envelope = envelope(self.synthetic.data)
        logger.info("Calculating STA/LTA.")
        self.stalta = sta_lta(self.synthetic_envelope,
                              self.observed.stats.delta,
                              self.config.min_period)
        self.peaks, self.troughs = utils.find_local_extrema(self.stalta)

        if not len(self.peaks) and len(self.troughs):
            return

        if self.ttimes:
            offset = self.event.origin_time - self.observed.stats.starttime
            min_time = self.ttimes[0]["time"] - \
                self.config.max_time_before_first_arrival + offset
            min_idx = int(min_time / self.observed.stats.delta)

            dist_in_km = obspy.geodetics.calc_vincenty_inverse(
                self.station.latitude, self.station.longitude,
                self.event.latitude, self.event.longitude)[0] / 1000.0
            max_time = dist_in_km / self.config.min_surface_wave_velocity + \
                offset + self.config.max_period
            max_idx = int(max_time / self.observed.stats.delta)

            # Reject all peaks and troughs before the minimal allowed start
            # time and after the maximum allowed end time.
            first_trough, last_trough = self.troughs[0], self.troughs[-1]
            self.troughs = self.troughs[(self.troughs >= min_idx) &
                                        (self.troughs <= max_idx)]

            # If troughs have been removed, readd them add the boundaries.
            if len(self.troughs):
                if first_trough != self.troughs[0]:
                    self.troughs = np.concatenate([
                        np.array([min_idx], dtype=self.troughs.dtype),
                        self.troughs])
                if last_trough != self.troughs[-1]:
                    self.troughs = np.concatenate([
                        self.troughs,
                        np.array([max_idx], dtype=self.troughs.dtype)])
            # Make sure peaks are inside the troughs!
            min_trough, max_trough = self.troughs[0], self.troughs[-1]
            self.peaks = self.peaks[(self.peaks > min_trough) &
                                    (self.peaks < max_trough)]

    def select_windows(self):
        """
        Launch the window selection.
        """
        # Fill self.ttimes.
        if self.event and self.station:
            self.calculate_ttimes()

        self.calculate_preliminiaries()

        # Perform all window selection steps.
        self.initial_window_selection()
        # Reject windows based on traveltime if event and station
        # information is given. This will also fill self.ttimes.
        if self.event and self.station:
            self.reject_on_traveltimes()
        else:
            msg = "No rejection based on traveltime possible. Event and/or " \
                  "station information is not available."
            logger.warning(msg)
            warnings.warn(msg, PyflexWarning)

        self.determine_signal_and_noise_indices()
        if self.config.check_global_data_quality:
            # Global data quality may preclude window selection
            if not self.check_data_quality():
                return []

        self.reject_windows_based_on_minimum_length()
        self.reject_on_minima_water_level()
        self.reject_on_prominence_of_central_peak()
        self.reject_on_phase_separation()
        self.curtail_length_of_windows()
        self.remove_duplicates()
        # Call once again as curtailing might change the length of some
        # windows. Very cheap so can easily be called more than once.
        self.reject_windows_based_on_minimum_length()
        self.reject_based_on_signal_to_noise_ratio()
        self.reject_based_on_data_fit_criteria()

        if self.config.resolution_strategy == "interval_scheduling":
            self.schedule_weighted_intervals()
        elif self.config.resolution_strategy == "merge":
            self.merge_windows()
        else:
            raise NotImplementedError

        if self.ttimes:
            self.attach_phase_arrivals_to_windows()

        return self.windows

    def attach_phase_arrivals_to_windows(self):
        """
        Attaches the theoretical phase arrivals to the windows.
        """
        offset = self.event.origin_time - self.observed.stats.starttime
        for win in self.windows:
            left = win.relative_starttime - offset
            right = win.relative_endtime - offset
            win.phase_arrivals = [
                _i for _i in self.ttimes if left <= _i["time"] <= right]

    def merge_windows(self):
        """
        Merge overlapping windows. Will also recalculate the data fit criteria.
        """
        # Sort by starttime.
        self.windows = sorted(self.windows, key=lambda x: x.left)
        windows = [self.windows.pop(0)]
        for right_win in self.windows:
            left_win = windows[-1]
            if (left_win.right + 1) < right_win.left:
                windows.append(right_win)
                continue
            left_win.right = right_win.right
        self.windows = windows

        for win in self.windows:
            # Recenter windows
            win.center = int(win.left + (win.right - win.left) / 2.0)
            # Recalculate criteria.
            win._calc_criteria(self.observed.data, self.synthetic.data)
        logger.info("Merging windows resulted in %i windows." %
                    len(self.windows))

    def determine_signal_and_noise_indices(self):
        """
        Calculate the time range of the noise and the signal respectively if
        not yet specified by the user.
        """
        if self.config.noise_end_index is None:
            if not self.ttimes:
                logger.warning("Cannot calculate the end of the noise as "
                               "event and/or station information is not given "
                               "and thus the theoretical arrival times cannot "
                               "be calculated")
            else:
                self.config.noise_end_index = \
                    int(self.ttimes[0]["time"] - self.config.min_period)
        if self.config.signal_start_index is None:
            self.config.signal_start_index = self.config.noise_end_index

    def reject_based_on_signal_to_noise_ratio(self):
        """
        Rejects windows based on their signal to noise amplitude ratio.
        """
        if self.config.noise_end_index is None:
            logger.warning("Cannot reject windows based on their signal to "
                           "noise ratio. Please give station and event "
                           "information or information about the temporal "
                           "range of the noise.")
            return

        noise = self.observed.data[self.config.noise_start_index:
                                   self.config.noise_end_index]

        # Very short source-receiver distances can sometimes produce 0 length
        # noise signals
<<<<<<< HEAD
        if noise.size == 0:
=======
        if not noise.any():
>>>>>>> 9405715e
            logger.warning("pre-arrival noise could not be determined, "
                           "skipping rejection based on signal-to-noise ratio")
            return
        elif self.config.window_signal_to_noise_type == "amplitude":
            noise_amp = np.abs(noise).max()

            def filter_window_noise(win):
                win_signal = self.observed.data[win.left: win.right]
                win_noise_amp = np.abs(win_signal).max() / noise_amp
                if win_noise_amp < self.config.s2n_limit[win.center]:
                    return False
                return True
        elif self.config.window_signal_to_noise_type == "energy":
            noise_energy = np.sum(noise ** 2) / len(noise)

            def filter_window_noise(win):
                data = self.observed.data[win.left: win.right]
                win_energy = np.sum(data ** 2) / len(data)
                win_noise_amp = win_energy / noise_energy
                if win_noise_amp < self.config.s2n_limit[win.center]:
                    return False
                return True
        else:
            raise NotImplementedError

        windows = list(filter(filter_window_noise, self.windows))
        self.separate_rejects(windows, "s2n")

        logger.info("SN amplitude ratio window rejection retained %i windows" %
                    len(self.windows))

    def check_data_quality(self):
        """
        Checks the data quality by estimating signal to noise ratios.
        """
        if self.config.noise_end_index is None:
            raise PyflexError(
                "Cannot check data quality as the noise end index is not "
                "given and station and/or event information is not "
                "available so the theoretical arrival times cannot be "
                "calculated.")

        noise = self.observed.data[self.config.noise_start_index:
                                   self.config.noise_end_index]
        signal = self.observed.data[self.config.signal_start_index:
                                    self.config.signal_end_index]

        noise_int = np.sum(noise ** 2) / len(noise)
        noise_amp = np.abs(noise).max()
        signal_int = np.sum(signal ** 2) / len(signal)
        signal_amp = np.abs(signal).max()

        # Calculate ratios.
        snr_int = signal_int / noise_int
        snr_amp = signal_amp / noise_amp

        if snr_int < self.config.snr_integrate_base:
            msg = ("Whole waveform rejected as the integrated signal to "
                   "noise ratio (%f) is above the threshold (%f)." %
                   (snr_int, self.config.snr_integrate_base))
            logger.warn(msg)
            warnings.warn(msg, PyflexWarning)
            return False

        if snr_amp < self.config.snr_max_base:
            msg = ("Whole waveform rejected as the signal to noise amplitude "
                   "ratio (%f) is above the threshold (%f)." % (
                       snr_amp, self.config.snr_max_base))
            logger.warn(msg)
            warnings.warn(msg, PyflexWarning)
            return False

        logger.info("Global SNR checks passed. Integrated SNR: %f, Amplitude "
                    "SNR: %f" % (snr_int, snr_amp))
        return True

    def calculate_ttimes(self):
        """
        Calculate theoretical travel times. Only call if station and event
        information is available!
        """
        dist_in_deg = obspy.geodetics.locations2degrees(
            self.station.latitude, self.station.longitude,
            self.event.latitude, self.event.longitude)
        tts = self.taupy_model.get_travel_times(
            source_depth_in_km=self.event.depth_in_m / 1000.0,
            distance_in_degree=dist_in_deg)
        self.ttimes = [{"time": _i.time, "name": _i.name} for _i in tts]
        logger.info("Calculated travel times.")

    def reject_on_traveltimes(self):
        """
        Reject based on traveltimes. Will reject windows containing only
        data before a minimum period before the first arrival and windows
        only containing data after the minimum allowed surface wave speed.
        Only call if station and event information is available!
        """
        dist_in_km = obspy.geodetics.calc_vincenty_inverse(
            self.station.latitude, self.station.longitude, self.event.latitude,
            self.event.longitude)[0] / 1000.0

        offset = self.event.origin_time - self.observed.stats.starttime

        min_time = self.ttimes[0]["time"] - self.config.min_period + offset
        max_time = dist_in_km / self.config.min_surface_wave_velocity + offset
        windows = [win for win in self.windows
                   if (win.relative_endtime >= min_time) and
                   (win.relative_starttime <= max_time)]

        self.separate_rejects(windows, "traveltimes")
        logger.info("Rejection based on travel times retained %i windows." %
                    len(self.windows))

    def initial_window_selection(self):
        """
        Find all possible windows. This is equivalent to the setup_M_L_R()
        function in flexwin.
        """
        for peak in self.peaks:
            # only continue if there are available minima on either side
            if peak <= self.troughs[0] or peak >= self.troughs[-1]:
                continue
            # only continue if this maximum is above the water level
            if self.stalta[peak] <= self.config.stalta_waterlevel[peak]:
                continue
            smaller_troughs = self.troughs[self.troughs < peak]
            larger_troughs = self.troughs[self.troughs > peak]

            for left, right in itertools.product(smaller_troughs,
                                                 larger_troughs):
                self.windows.append(Window(
                    left=left, right=right, center=peak,
                    channel_id=self.observed.id,
                    time_of_first_sample=self.synthetic.stats.starttime,
                    dt=self.observed.stats.delta,
                    min_period=self.config.min_period,
                    weight_function=self.config.window_weight_fct))

        logger.info("Initial window selection yielded %i possible windows." %
                    len(self.windows))

    def separate_rejects(self, windows, key):
        """
        Separate a new batch of selected windows from the rejected windows.

        Similar to remove_duplicates(), checks left and right bounds to 
        determine which windows have been rejected by a given function, 
        reassigns internal windows attribute, and adds rejected windows to 
        rejects attribute with a given tag specified by calling function

        :type windows: list 
        :param windows: list of Window objects that have been outputted by
            a rejection function
        :type tag: str
        :param tag: tag based on the function that rejected the windows
        """
        # Determine unique tags for the new set of windows
        new_windows = [(win.left, win.right) for win in windows]

        # Scroll through current windows and sort by accept/reject
        accepted_windows, rejected_windows = [], []
        for window in self.windows:
            tag = (window.left, window.right)
            if tag in new_windows:
                accepted_windows.append(window)
            else:
                rejected_windows.append(window)

        self.windows = accepted_windows
        if rejected_windows:
            self.rejects[key] = rejected_windows

    def remove_duplicates(self):
        """
        Filter to remove duplicate windows based on left and right bounds.

        This function will also change the middle to actually be in the
        center of the window. This should result in better results for the
        following stages as lots of thresholds are evaluated at the center
        of a window.
        """
        new_windows = {}
        for window in self.windows:
            tag = (window.left, window.right)
            if tag not in new_windows:
                window.center = \
                    int(window.left + (window.right - window.left) / 2.0)
                new_windows[tag] = window
        self.windows = sorted(new_windows.values(), key=lambda x: x.left)
        logger.info("Removing duplicates retains %i windows." % len(
            self.windows))

    def schedule_weighted_intervals(self):
        """
        Run the weighted interval scheduling.
        """
        self.windows = schedule_weighted_intervals(self.windows)

        logger.info("Weighted interval schedule optimization retained %i "
                    "windows." % len(self.windows))

    def reject_on_minima_water_level(self):
        """
        Filter function rejecting windows whose internal minima are below the
        water level of the windows peak. This is equivalent to the
        reject_on_water_level() function in flexwin.
        """
        def filter_window_minima(win):
            waterlevel_midpoint = \
                self.config.c_0 * self.config.stalta_waterlevel[win.center]
            internal_minima = win._get_internal_indices(self.troughs)
            return not np.any(self.stalta[internal_minima] <=
                              waterlevel_midpoint)

        windows = list(filter(filter_window_minima, self.windows))
        self.separate_rejects(windows, "water_level")

        logger.info("Water level rejection retained %i windows" %
                    len(self.windows))

    def reject_on_prominence_of_central_peak(self):
        """
        Equivalent to reject_on_prominence() in the original flexwin code.
        """
        # The fine tuning constant is often set to 0. Nothing to do in this
        # case as all windows will then pass the criteria by definition.
        if not self.config.c_2:
            return self.windows

        def filter_windows_maximum_prominence(win):
            smaller_troughs = self.troughs[self.troughs < win.center]
            larger_troughs = self.troughs[self.troughs > win.center]

            if not len(smaller_troughs) or not len(larger_troughs):
                return False

            left = self.stalta[smaller_troughs[-1]]
            right = self.stalta[larger_troughs[0]]
            center = self.stalta[win.center]
            delta_left = center - left
            delta_right = center - right

            if (delta_left < self.config.c_2 * center) or \
                    (delta_right < self.config.c_2 * center):
                return False
            return True

        windows = list(filter(filter_windows_maximum_prominence,
                                   self.windows))
        self.separate_rejects(windows, "prominence")

        logger.info("Prominence of central peak rejection retained "
                    "%i windows." % len(self.windows))

    def reject_on_phase_separation(self):
        """
        Reject windows based on phase seperation. Equivalent to
        reject_on_phase_separation() in the original flexwin code.
        """
        def filter_phase_rejection(win):
            # Find the lowest minimum within the window.
            internal_minima = self.troughs[
                (self.troughs >= win.left) & (self.troughs <= win.right)]
            stalta_min = self.stalta[internal_minima].min()
            # find the height of the central maximum above this minimum value
            d_stalta_center = self.stalta[win.center] - stalta_min
            # Find all internal maxima.
            internal_maxima = self.peaks[
                (self.peaks >= win.left) & (self.peaks <= win.right) &
                (self.peaks != win.center)]

            for max_index in internal_maxima:
                # find height of current maximum above lowest minimum
                d_stalta = self.stalta[max_index] - stalta_min
                # find scaled time between current maximum and central maximum
                d_time = abs(win.center - max_index) * \
                    self.observed.stats.delta / self.config.min_period
                # find value of time decay function.
                # The paper has a square root in the numinator of the
                # exponent as well. Not the case here as it is not the case
                # in the original flexwin code.
                if (d_time >= self.config.c_3b):
                    f_time = np.exp(-((d_time - self.config.c_3b) /
                                      self.config.c_3b) ** 2)
                else:
                    f_time = 1.0
                # check condition
                if d_stalta > (self.config.c_3a * d_stalta_center * f_time):
                    break
            else:
                return True
            return False

        windows = list(filter(filter_phase_rejection, self.windows))
        self.separate_rejects(windows, "phase_sep")
        logger.info("Single phase group rejection retained %i windows" %
                    len(self.windows))

    def curtail_length_of_windows(self):
        """
        Curtail the window length. Equivalent to a call to
        curtail_window_length() in the original flexwin code.
        """
        dt = self.observed.stats.delta

        def curtail_window_length(win):
            time_decay_left = self.config.min_period * self.config.c_4a / dt
            time_decay_right = self.config.min_period * self.config.c_4b / dt
            # Find all internal maxima.
            internal_maxima = self.peaks[
                (self.peaks >= win.left) & (self.peaks <= win.right) &
                (self.peaks != win.center)]
            if len(internal_maxima) < 2:
                return win
            i_left = internal_maxima[0]
            i_right = internal_maxima[-1]

            delta_left = i_left - win.left
            delta_right = win.right - i_right

            # check condition
            if delta_left > time_decay_left:
                logger.info("Curtailing left")
                win.left = int(i_left - time_decay_left)
            if delta_right > time_decay_right:
                logger.info("Curtailing right")
                win.right = int(i_right + time_decay_right)
            return win

        windows = [curtail_window_length(i) for i in self.windows]
        self.separate_rejects(windows, "curtail")


    @property
    def minimum_window_length(self):
        """
        Minimum acceptable window length.
        """
        return self.config.c_1 * self.config.min_period / \
            self.observed.stats.delta

    def reject_windows_based_on_minimum_length(self):
        """
        Reject windows smaller than the minimal window length.
        """
        windows = list(filter(
            lambda x: (x.right - x.left) >= self.minimum_window_length,
            self.windows))
        self.separate_rejects(windows, "min_length")
        logger.info("Rejection based on minimum window length retained %i "
                    "windows." % len(self.windows))

    def reject_based_on_data_fit_criteria(self):
        """
        Rejects windows based on similarity between data and synthetics.
        """
        # First calculate the criteria for all remaining windows.
        for win in self.windows:
            win._calc_criteria(self.observed.data, self.synthetic.data)

        def reject_based_on_time_shift(win):
            tshift_min = self.config.tshift_reference - \
                self.config.tshift_acceptance_level[win.center]
            tshift_max = self.config.tshift_reference + \
                self.config.tshift_acceptance_level[win.center]

            if not (tshift_min < win.cc_shift *
                    self.observed.stats.delta < tshift_max):
                logger.debug("Window rejected due to time shift: %f" %
                             win.cc_shift)
                return False
            return True

        def reject_based_on_dlna(win):
            dlnA_min = self.config.dlna_reference - \
                self.config.dlna_acceptance_level[win.center]
            dlnA_max = self.config.dlna_reference + \
                self.config.dlna_acceptance_level[win.center]

            if not (dlnA_min < win.dlnA < dlnA_max):
                logger.debug("Window rejected due to amplitude fit: %f" %
                             win.dlnA)
                return False
            return True

        def reject_based_on_cc_value(win):
            if win.max_cc_value < self.config.cc_acceptance_level[win.center]:
                logger.debug("Window rejected due to CC value: %f" %
                             win.max_cc_value)
                return False
            return True

        for func, tag in zip([reject_based_on_time_shift, reject_based_on_dlna, 
                              reject_based_on_cc_value], 
                             ["tshift", "dlna", "cc"]):
            windows = list(filter(func, self.windows))
            self.separate_rejects(windows, tag)

        logger.info("Rejection based on data fit criteria retained %i windows."
                    % len(self.windows))

    def _sanity_checks(self):
        """
        Perform a number of basic sanity checks to assure the data is valid
        in a certain sense.

        It checks the types of both, the starttime, sampling rate, number of
        samples, ...
        """
        if not isinstance(self.observed, obspy.Trace):
            # Also accept Stream objects.
            if isinstance(self.observed, obspy.Stream) and \
                    len(self.observed) == 1:
                self.observed = self.observed[0]
            else:
                raise PyflexError(
                    "Observed data must be an ObsPy Trace object.")
        if not isinstance(self.synthetic, obspy.Trace):
            if isinstance(self.synthetic, obspy.Stream) and \
                    len(self.synthetic) == 1:
                self.synthetic = self.synthetic[0]
            else:
                raise PyflexError(
                    "Synthetic data must be an ObsPy Trace object.")

        if self.observed.stats.npts != self.synthetic.stats.npts:
            raise PyflexError("Observed and synthetic data must have the same "
                              "number of samples.")

        sr1 = self.observed.stats.sampling_rate
        sr2 = self.synthetic.stats.sampling_rate

        if abs(sr1 - sr2) / sr1 >= 1E-5:
            raise PyflexError("Observed and synthetic data must have the same "
                              "sampling rate.")

        # Make sure data and synthetics start within half a sample interval.
        if abs(self.observed.stats.starttime -
               self.synthetic.stats.starttime) > self.observed.stats.delta * \
                0.5:
            raise PyflexError("Observed and synthetic data must have the same "
                              "starttime.")

        ptp = sorted([self.observed.data.ptp(), self.synthetic.data.ptp()])
        if ptp[1] / ptp[0] >= 5:
            warnings.warn("The amplitude difference between data and "
                          "synthetic is fairly large.")

        # Also check the components of the data to avoid silly mistakes of
        # users.
        if len(set([self.observed.stats.channel[-1].upper(),
                    self.synthetic.stats.channel[-1].upper()])) != 1:
            warnings.warn("The orientation code of synthetic and observed "
                          "data is not equal.")

    def plot(self, filename=None):
        """
        Plot the current state of the windows.

        :param filename: If given, the plot will be written to this file,
            otherwise the plot will be shown.
        :type filename: str
        """
        # Lazy imports to not import matplotlib all the time.
        import matplotlib.pyplot as plt
        from matplotlib.patches import Rectangle

        # Use an offset to have the seconds since the event as the time axis.
        if self.event:
            offset = self.event.origin_time - self.observed.stats.starttime
        else:
            offset = 0

        plt.figure(figsize=(15, 5))

        plt.axes([0.025, 0.92, 0.95, 0.07])

        times = self.observed.times() - offset

        # Plot theoretical arrivals.
        ax = plt.gca()
        ax.spines['right'].set_color('none')
        ax.spines['left'].set_color('none')
        ax.spines['top'].set_color('none')
        ax.spines['bottom'].set_color('none')
        ax.set_xticks([])
        ax.set_yticks([])
        ax.set_xlim(times[0], times[-1])

        ylim = plt.ylim()
        for tt in self.ttimes:
            if tt["name"].lower().startswith("p"):
                color = "#008c28"
            else:
                color = "#950000"
            # Don't need an offset as the time axis corresponds to time
            # since event.
            plt.vlines(tt["time"], ylim[0], ylim[1], color=color)
        plt.ylim(*ylim)

        plt.text(0.01, 0.92, 'Phase Arrivals', horizontalalignment='left',
                 verticalalignment='top', transform=ax.transAxes)

        plt.axes([0.025, 0.51, 0.95, 0.4])
        plt.plot(times, self.observed.data, color="black")
        plt.plot(times, self.synthetic.data, color="red")
        plt.xlim(times[0], times[-1])

        ax = plt.gca()
        ax.spines['right'].set_color('none')
        ax.spines['left'].set_color('none')
        ax.spines['top'].set_color('none')
        ax.spines['bottom'].set_color('none')
        ax.set_xticks([])
        ax.set_yticks([])

        plt.text(0.01, 0.99, 'Seismograms', horizontalalignment='left',
                 verticalalignment='top', transform=ax.transAxes)

        buf = 0.003 * (plt.xlim()[1] - plt.xlim()[0])
        for win in self.windows:
            l = win.relative_starttime - offset
            r = win.relative_endtime - offset
            re = Rectangle((l, plt.ylim()[0]), r - l,
                           plt.ylim()[1] - plt.ylim()[0], color="blue",
                           alpha=(win.max_cc_value ** 2) * 0.25)
            plt.gca().add_patch(re)
            plt.text(l + buf, plt.ylim()[1],
                     "CC=%.2f\ndT=%.2f\ndA=%.2f" %
                     (win.max_cc_value,
                      win.cc_shift * self.observed.stats.delta,
                      win.dlnA),
                     horizontalalignment="left",
                     verticalalignment="top", rotation="vertical",
                     size="small", multialignment="right")

        plt.axes([0.025, 0.1, 0.95, 0.4])
        plt.plot(times, self.stalta, color="blue")
        plt.plot(times, self.config.stalta_waterlevel, linestyle="dashed",
                 color="blue")
        plt.xlim(times[0], times[-1])
        if self.event:
            plt.xlabel("Time [s] since event")
        else:
            plt.xlabel("Time [s]")

        ax = plt.gca()
        ax.spines['right'].set_color('none')
        ax.spines['left'].set_color('none')
        ax.spines['top'].set_color('none')
        ax.set_yticks([])
        ax.xaxis.set_ticks_position('bottom')

        plt.text(0.01, 0.99, 'STA/LTA', horizontalalignment='left',
                 verticalalignment='top', transform=ax.transAxes)

        for win in self.windows:
            l = win.relative_starttime - offset
            r = win.relative_endtime - offset
            re = Rectangle((l, plt.ylim()[0]), r - l,
                           plt.ylim()[1] - plt.ylim()[0], color="blue",
                           alpha=(win.max_cc_value ** 2) * 0.25)
            plt.gca().add_patch(re)

        plt.ylim(0, plt.ylim()[1])

        if filename is None:
            plt.show()
        else:
            plt.savefig(filename)<|MERGE_RESOLUTION|>--- conflicted
+++ resolved
@@ -424,11 +424,7 @@
 
         # Very short source-receiver distances can sometimes produce 0 length
         # noise signals
-<<<<<<< HEAD
-        if noise.size == 0:
-=======
         if not noise.any():
->>>>>>> 9405715e
             logger.warning("pre-arrival noise could not be determined, "
                            "skipping rejection based on signal-to-noise ratio")
             return
