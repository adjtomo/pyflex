--- conflicted
+++ resolved
@@ -9,12 +9,8 @@
 :license:
     MIT License
 """
-<<<<<<< HEAD
-from flake8.api import legacy
-=======
 from __future__ import absolute_import, division, print_function
 
->>>>>>> e1a98879
 import inspect
 import os
 import re
@@ -65,14 +61,6 @@
                 continue
             files.append(full_path)
 
-<<<<<<< HEAD
-    # Get the style checker with the default style.
-    flake8_style = legacy.get_style_guide()
-
-    report = flake8_style.check_files(files)
-
-    # And no errors occured.
-=======
     # Import the legacy API as flake8 3.0 currently has not official
     # public API - this has to be changed at some point.
     from flake8.api import legacy as flake8
@@ -80,5 +68,4 @@
     report = style_guide.check_files(files)
 
     # Make sure no error occured.
->>>>>>> e1a98879
     assert report.total_errors == 0